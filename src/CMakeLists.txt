###############################################################################
#
# src/CMakeLists.txt controls building of PDAL library
#
# Copyright (c) 2009 Mateusz Loskot <mateusz@loskot.net>
#
###############################################################################

###############################################################################
# Source files specification
#
# Naming format:
#   PDAL_CPP - all the .cpp files
#   PDAL_HPP - all the .hpp files
#   PDAL_<dirname>_CPP - all the .cpp files for the given subdir/namespace
#   ...

set(PDAL_HEADERS_DIR "${PROJECT_SOURCE_DIR}/include/pdal")
set(PDAL_HPP "")
set(PDAL_CPP "")

#
# base
#
set(PDAL_BASE_HPP
  "${PDAL_HEADERS_DIR}/pdal_error.hpp"
  "${PDAL_HEADERS_DIR}/pdal_types.hpp"
  "${PDAL_HEADERS_DIR}/Bounds.hpp"
  "${PDAL_HEADERS_DIR}/Charbuf.hpp"
  "${PDAL_HEADERS_DIR}/Dimension.hpp"
  "${PDAL_HEADERS_DIR}/Drivers.hpp"
  "${PDAL_HEADERS_DIR}/FileUtils.hpp"
  "${PDAL_HEADERS_DIR}/Filter.hpp"
  "${PDAL_HEADERS_DIR}/Filters.hpp"
  "${PDAL_HEADERS_DIR}/FilterIterator.hpp"
  "${PDAL_HEADERS_DIR}/GlobalEnvironment.hpp"
  "${PDAL_HEADERS_DIR}/gitsha.h"
  "${PDAL_HEADERS_DIR}/IStream.hpp"
  "${PDAL_HEADERS_DIR}/KDIndex.hpp"
  "${PDAL_HEADERS_DIR}/Kernel.hpp"
  "${PDAL_HEADERS_DIR}/Log.hpp"
  "${PDAL_HEADERS_DIR}/Metadata.hpp"
  "${PDAL_HEADERS_DIR}/MultiFilter.hpp"
  "${PDAL_HEADERS_DIR}/MultiFilterIterator.hpp"
  "${PDAL_HEADERS_DIR}/Options.hpp"
  "${PDAL_HEADERS_DIR}/OStream.hpp"
  "${PDAL_HEADERS_DIR}/PipelineManager.hpp"
  "${PDAL_HEADERS_DIR}/PipelineReader.hpp"
  "${PDAL_HEADERS_DIR}/PipelineWriter.hpp"
  "${PDAL_HEADERS_DIR}/PointBuffer.hpp"
  "${PDAL_HEADERS_DIR}/PointContext.hpp"
  "${PDAL_HEADERS_DIR}/QuadIndex.hpp"
  "${PDAL_HEADERS_DIR}/Range.hpp"
  "${PDAL_HEADERS_DIR}/RawPtBuf.hpp"
  "${PDAL_HEADERS_DIR}/Reader.hpp"
  "${PDAL_HEADERS_DIR}/ReaderIterator.hpp"
  "${PDAL_HEADERS_DIR}/Schema.hpp"
  "${PDAL_HEADERS_DIR}/SpatialReference.hpp"
  "${PDAL_HEADERS_DIR}/Stage.hpp"
  "${PDAL_HEADERS_DIR}/StageFactory.hpp"
  "${PDAL_HEADERS_DIR}/StageInfo.hpp"
  "${PDAL_HEADERS_DIR}/StageIterator.hpp"
  "${PDAL_HEADERS_DIR}/StageRunner.hpp"
  "${PDAL_HEADERS_DIR}/StreamFactory.hpp"
  "${PDAL_HEADERS_DIR}/UserCallback.hpp"
  "${PDAL_HEADERS_DIR}/Utils.hpp"
  "${PDAL_HEADERS_DIR}/Vector.hpp"
  "${PDAL_HEADERS_DIR}/Writer.hpp"
  "${PDAL_HEADERS_DIR}/XMLSchema.hpp"
  "${PDAL_HEADERS_DIR}/third/nanoflann.hpp"
  "${PDAL_HEADERS_DIR}/third/md5-pdal.h"
  "${PDAL_HEADERS_DIR}/third/string_ref.hpp"
  "${PDAL_HEADERS_DIR}/third/string_ref_fwd.hpp"
)

if (PDAL_HAVE_LIBXML2)
  SET (PDAL_XML_SRC XMLSchema.cpp)
endif()

set(PDAL_BASE_CPP
  Bounds.cpp
  Charbuf.cpp
  Dimension.cpp
  FileUtils.cpp
  Filter.cpp
  FilterIterator.cpp
  gitsha.cpp
  GlobalEnvironment.cpp
  KDIndex.cpp
  Log.cpp
  Metadata.cpp
  MultiFilter.cpp
  MultiFilterIterator.cpp
  Options.cpp
  PipelineManager.cpp
  PipelineReader.cpp
  PipelineWriter.cpp
  PointBuffer.cpp
  QuadIndex.cpp
  Range.cpp
  Reader.cpp
  ReaderIterator.cpp
  Schema.cpp
  SpatialReference.cpp
  Stage.cpp
  StageFactory.cpp
  StageInfo.cpp
  StageIterator.cpp
  StreamFactory.cpp
  Utils.cpp
  Vector.cpp
  Writer.cpp
  third/md5-pdal.c
  ${PDAL_XML_SRC}
)

list (APPEND PDAL_CPP ${PDAL_BASE_CPP} )
list (APPEND PDAL_HPP ${PDAL_BASE_HPP} )

#
# drivers/faux
#
set(PDAL_FAUX_PATH drivers/faux)
set(PDAL_FAUX_HEADERS "${PDAL_HEADERS_DIR}/${PDAL_FAUX_PATH}")
set(PDAL_FAUX_SRC "${PROJECT_SOURCE_DIR}/src/${PDAL_FAUX_PATH}")
set(PDAL_DRIVERS_FAUX_HPP
  "${PDAL_FAUX_HEADERS}/Reader.hpp"
)

set (PDAL_DRIVERS_FAUX_CPP
  "${PDAL_FAUX_SRC}/Reader.cpp"
)
list (APPEND PDAL_CPP ${PDAL_DRIVERS_FAUX_CPP} )
list (APPEND PDAL_HPP ${PDAL_DRIVERS_FAUX_HPP} )


#
# drivers/las
#
set(PDAL_LAS_PATH drivers/las)
set(PDAL_LAS_HEADERS "${PDAL_HEADERS_DIR}/${PDAL_LAS_PATH}")
set(PDAL_LAS_SRC "${PROJECT_SOURCE_DIR}/src/${PDAL_LAS_PATH}")
set (PDAL_DRIVERS_LAS_HPP
  "${PDAL_LAS_SRC}/GeotiffSupport.hpp"
  "${PDAL_LAS_SRC}/LasHeaderReader.hpp"
  "${PDAL_LAS_SRC}/LasHeaderWriter.hpp"
  "${PDAL_LAS_SRC}/ZipPoint.hpp"
  "${PDAL_LAS_HEADERS}/Header.hpp"
  "${PDAL_LAS_HEADERS}/Reader.hpp"
  "${PDAL_LAS_HEADERS}/SummaryData.hpp"
  "${PDAL_LAS_HEADERS}/Support.hpp"
  "${PDAL_LAS_HEADERS}/Writer.hpp"
  "${PDAL_LAS_HEADERS}/VariableLengthRecord.hpp"
)

if ((GEOTIFF_FOUND) AND (GDAL_FOUND))
    set (PDAL_DRIVERS_LAS_GTIFF "${PDAL_LAS_SRC}/GeotiffSupport.cpp")
endif()

if (LASZIP_FOUND)
    set(PDAL_DRIVERS_LAS_LASZIP "${PDAL_LAS_SRC}/ZipPoint.cpp")
endif()

set (PDAL_DRIVERS_LAS_CPP
  ${PDAL_DRIVERS_LAS_GTIFF}
  ${PDAL_DRIVERS_LAS_LASZIP}
  "${PDAL_LAS_SRC}/Header.cpp"
  "${PDAL_LAS_SRC}/LasHeaderReader.cpp"
  "${PDAL_LAS_SRC}/LasHeaderWriter.cpp"
  "${PDAL_LAS_SRC}/Reader.cpp"
  "${PDAL_LAS_SRC}/SummaryData.cpp"
  "${PDAL_LAS_SRC}/Support.cpp"
  "${PDAL_LAS_SRC}/VariableLengthRecord.cpp"
  "${PDAL_LAS_SRC}/Writer.cpp"
)
list (APPEND PDAL_CPP ${PDAL_DRIVERS_LAS_CPP} )
list (APPEND PDAL_HPP ${PDAL_DRIVERS_LAS_HPP} )

#
# drivers/bpf
#
set(PDAL_BPF_PATH drivers/bpf)
set(PDAL_BPF_HEADERS "${PDAL_HEADERS_DIR}/${PDAL_BPF_PATH}")
set(PDAL_BPF_SRC "${PROJECT_SOURCE_DIR}/src/${PDAL_BPF_PATH}")

set(PDAL_DRIVERS_BPF_HPP
    "${PDAL_BPF_HEADERS}/BpfReader.hpp"
    "${PDAL_BPF_HEADERS}/BpfSeqIterator.hpp"
    "${PDAL_BPF_HEADERS}/BpfHeader.hpp"
)

set(PDAL_DRIVERS_BPF_CPP
    "${PDAL_BPF_SRC}/BpfHeader.cpp"
    "${PDAL_BPF_SRC}/BpfReader.cpp"
    "${PDAL_BPF_SRC}/BpfSeqIterator.cpp"
)

list (APPEND PDAL_CPP ${PDAL_DRIVERS_BPF_CPP} )
list (APPEND PDAL_HPP ${PDAL_DRIVERS_BPF_HPP} )

#
# WebSocketClient
#
set(PDAL_WEBSOCKET_CLIENT_HPP
    "${PDAL_HEADERS_DIR}/WebSocketClient.hpp"
)

set(PDAL_WEBSOCKET_CLIENT_CPP
    "${PDAL_SOURCE_DIR}/src/WebSocketClient.cpp"
)

if (WEBSOCKETPP_FOUND AND JSONCPP_FOUND)
    list (APPEND PDAL_CPP ${PDAL_WEBSOCKET_CLIENT_CPP})
    list (APPEND PDAL_HPP ${PDAL_WEBSOCKET_CLIENT_HPP})
endif()

#
# drivers/greyhound - requires WebSocketClient
#
set(PDAL_GREYHOUND_PATH drivers/greyhound)
set(PDAL_GREYHOUND_HEADERS "${PDAL_HEADERS_DIR}/${PDAL_GREYHOUND_PATH}")
set(PDAL_GREYHOUND_SRC "${PROJECT_SOURCE_DIR}/src/${PDAL_GREYHOUND_PATH}")

set(PDAL_DRIVERS_GREYHOUND_HPP
    "${PDAL_GREYHOUND_HEADERS}/Reader.hpp"
)

set(PDAL_DRIVERS_GREYHOUND_CPP
    "${PDAL_GREYHOUND_SRC}/Reader.cpp"
)

if (WEBSOCKETPP_FOUND AND JSONCPP_FOUND)
    list (APPEND PDAL_CPP ${PDAL_DRIVERS_GREYHOUND_CPP} )
    list (APPEND PDAL_HPP ${PDAL_DRIVERS_GREYHOUND_HPP} )
endif()

#
# drivers/mrsid
#
set(PDAL_MRSID_PATH drivers/mrsid)
set(PDAL_MRSID_HEADERS "${PDAL_HEADERS_DIR}/${PDAL_MRSID_PATH}")
set(PDAL_MRSID_SRC "${PROJECT_SOURCE_DIR}/src/${PDAL_MRSID_PATH}")

set(PDAL_DRIVERS_MRSID_HPP
  "${PDAL_MRSID_HEADERS}/Reader.hpp"
)

set (PDAL_DRIVERS_MRSID_CPP
  "${PDAL_MRSID_SRC}/Reader.cpp"
)

if (MRSID_FOUND)
    list (APPEND PDAL_CPP ${PDAL_DRIVERS_MRSID_CPP} )
    list (APPEND PDAL_HPP ${PDAL_DRIVERS_MRSID_HPP} )
endif()


#
# drivers/caris
#
set(PDAL_CARIS_PATH drivers/caris)
set(PDAL_CARIS_HEADERS "${PDAL_HEADERS_DIR}/${PDAL_CARIS_PATH}")
set(PDAL_CARIS_SRC "${PROJECT_SOURCE_DIR}/src/${PDAL_CARIS_PATH}")

set(PDAL_DRIVERS_CARIS_HPP
  "${PDAL_CARIS_HEADERS}/CloudReader.hpp"
  "${PDAL_CARIS_HEADERS}/CloudIterator.hpp"
  "${PDAL_CARIS_SRC}/Utils.hpp"
  "${PDAL_CARIS_SRC}/config.h"
  "${PDAL_CARIS_SRC}/caris/caris_pc_wrapper.h"
)

set (PDAL_DRIVERS_CARIS_CPP
  "${PDAL_CARIS_SRC}/CloudReader.cpp"
  "${PDAL_CARIS_SRC}/CloudIterator.cpp"
  "${PDAL_CARIS_SRC}/pdal_csar.cpp"
  "${PDAL_CARIS_SRC}/Utils.cpp"
  "${PDAL_CARIS_SRC}/caris/caris_pc_wrapper.c"
)

if (CARIS_FOUND)
    list (APPEND PDAL_CPP ${PDAL_DRIVERS_CARIS_CPP} )
    list (APPEND PDAL_HPP ${PDAL_DRIVERS_CARIS_HPP} )
endif()


#
# drivers/oci
#
set(PDAL_ORACLE_PATH drivers/oci)
set(PDAL_ORACLE_HEADERS "${PDAL_HEADERS_DIR}/${PDAL_ORACLE_PATH}")
set(PDAL_ORACLE_SRC "${PROJECT_SOURCE_DIR}/src/${PDAL_ORACLE_PATH}")

set(PDAL_DRIVERS_OCI_HPP
  "${PDAL_ORACLE_HEADERS}/Writer.hpp"
  "${PDAL_ORACLE_HEADERS}/OciReader.hpp"
  "${PDAL_ORACLE_HEADERS}/OciSeqIterator.hpp"
  "${PDAL_ORACLE_HEADERS}/oci_wrapper.h"
  "${PDAL_ORACLE_HEADERS}/common.hpp"
)

set (PDAL_DRIVERS_OCI_CPP
  "${PDAL_ORACLE_SRC}/oci_wrapper.cpp"
  "${PDAL_ORACLE_SRC}/common.cpp"
  "${PDAL_ORACLE_SRC}/OciReader.cpp"
  "${PDAL_ORACLE_SRC}/OciSeqIterator.cpp"
  "${PDAL_ORACLE_SRC}/Writer.cpp"
)

if (ORACLE_FOUND)
if (NOT USE_PDAL_PLUGIN_OCI)
    list (APPEND PDAL_CPP ${PDAL_DRIVERS_OCI_CPP} )
    list (APPEND PDAL_HPP ${PDAL_DRIVERS_OCI_HPP} )
endif()
endif()


#
# drivers/qfit
#
set(PDAL_QFIT_PATH drivers/qfit)
set(PDAL_QFIT_HEADERS "${PDAL_HEADERS_DIR}/${PDAL_QFIT_PATH}")
set(PDAL_QFIT_SRC "${PROJECT_SOURCE_DIR}/src/${PDAL_QFIT_PATH}")

set(PDAL_DRIVERS_QFIT_HPP
  "${PDAL_QFIT_HEADERS}/Reader.hpp"
)

set (PDAL_DRIVERS_QFIT_CPP
  "${PDAL_QFIT_SRC}/Reader.cpp"
)

list (APPEND PDAL_CPP ${PDAL_DRIVERS_QFIT_CPP} )
list (APPEND PDAL_HPP ${PDAL_DRIVERS_QFIT_HPP} )

#
# drivers/terrasolid
#
set(PDAL_TERRASOLID_PATH drivers/terrasolid)
set(PDAL_TERRASOLID_HEADERS "${PDAL_HEADERS_DIR}/${PDAL_TERRASOLID_PATH}")
set(PDAL_TERRASOLID_SRC "${PROJECT_SOURCE_DIR}/src/${PDAL_TERRASOLID_PATH}")

set(PDAL_DRIVERS_TERRASOLID_HPP
  "${PDAL_TERRASOLID_HEADERS}/Reader.hpp"
)

set (PDAL_DRIVERS_TERRASOLID_CPP
  "${PDAL_TERRASOLID_SRC}/Reader.cpp"
)

list (APPEND PDAL_CPP ${PDAL_DRIVERS_TERRASOLID_CPP} )
list (APPEND PDAL_HPP ${PDAL_DRIVERS_TERRASOLID_HPP} )

#
# drivers/p2g
#
set(PDAL_P2G_PATH drivers/p2g)
set(PDAL_P2G_HEADERS "${PDAL_HEADERS_DIR}/${PDAL_P2G_PATH}")
set(PDAL_P2G_SRC "${PROJECT_SOURCE_DIR}/src/${PDAL_P2G_PATH}")

set(PDAL_DRIVERS_P2G_HPP
  "${PDAL_P2G_HEADERS}/P2gWriter.hpp"
)

<<<<<<< HEAD
set (PDAL_DRIVERS_P2G_CPP 
  "${PDAL_P2G_SRC}/P2gWriter.cpp"
=======
set (PDAL_DRIVERS_P2G_CPP
  "${PDAL_P2G_SRC}/Writer.cpp"
>>>>>>> 58806cb6
)

if (P2G_FOUND)
    list (APPEND PDAL_CPP ${PDAL_DRIVERS_P2G_CPP} )
    list (APPEND PDAL_HPP ${PDAL_DRIVERS_P2G_HPP} )
endif()

#
# drivers/text
#
set(PDAL_TEXT_PATH drivers/text)
set(PDAL_TEXT_HEADERS "${PDAL_HEADERS_DIR}/${PDAL_TEXT_PATH}")
set(PDAL_TEXT_SRC "${PROJECT_SOURCE_DIR}/src/${PDAL_TEXT_PATH}")

set(PDAL_DRIVERS_TEXT_HPP
  "${PDAL_TEXT_HEADERS}/Writer.hpp"
)

set (PDAL_DRIVERS_TEXT_CPP
  ${PDAL_TEXT_SRC}/Writer.cpp
)

if (NOT USE_PDAL_PLUGIN_TEXT)
    list (APPEND PDAL_CPP ${PDAL_DRIVERS_TEXT_CPP} )
    list (APPEND PDAL_HPP ${PDAL_DRIVERS_TEXT_HPP} )
endif()

#
# drivers/nitf
#
set(PDAL_NITF_PATH drivers/nitf)
set(PDAL_NITF_HEADERS "${PDAL_HEADERS_DIR}/${PDAL_NITF_PATH}")
set(PDAL_NITF_SRC "${PROJECT_SOURCE_DIR}/src/${PDAL_NITF_PATH}")

set(PDAL_DRIVERS_NITF_READER_HPP
  "${PDAL_NITF_SRC}/nitflib.h"
  "${PDAL_NITF_SRC}/NitfFile.hpp"
  "${PDAL_NITF_HEADERS}/Reader.hpp"
)

set (PDAL_DRIVERS_NITF_READER_CPP
  "${PDAL_NITF_SRC}/NitfFile.cpp"
  "${PDAL_NITF_SRC}/Reader.cpp"
)

if (GDAL_FOUND)
    list (APPEND PDAL_CPP ${PDAL_DRIVERS_NITF_READER_CPP} )
    list (APPEND PDAL_HPP ${PDAL_DRIVERS_NITF_READER_HPP} )
endif()

set(PDAL_DRIVERS_NITF_WRITER_HPP
  "${PDAL_NITF_HEADERS}/Writer.hpp"
)

set (PDAL_DRIVERS_NITF_WRITER_CPP
  "${PDAL_NITF_SRC}/Writer.cpp"
)

if (NITRO_FOUND)
    list (APPEND PDAL_CPP ${PDAL_DRIVERS_NITF_WRITER_CPP} )
    list (APPEND PDAL_HPP ${PDAL_DRIVERS_NITF_WRITER_HPP} )
endif()


#
# drivers/sqlite
#
set(PDAL_SQLITE_PATH drivers/sqlite)
set(PDAL_SQLITE_HEADERS "${PDAL_HEADERS_DIR}/${PDAL_SQLITE_PATH}")
set(PDAL_SQLITE_SRC "${PROJECT_SOURCE_DIR}/src/${PDAL_SQLITE_PATH}")

set(PDAL_DRIVERS_SQLITE_HPP
  "${PDAL_SQLITE_HEADERS}/SQLiteCommon.hpp"
  "${PDAL_SQLITE_HEADERS}/SQLiteIterator.hpp"
  "${PDAL_SQLITE_HEADERS}/SQLiteReader.hpp"
  "${PDAL_SQLITE_HEADERS}/SQLiteWriter.hpp"
)

set (PDAL_DRIVERS_SQLITE_CPP
  "${PDAL_SQLITE_SRC}/SQLiteIterator.cpp"
  "${PDAL_SQLITE_SRC}/SQLiteReader.cpp"
  "${PDAL_SQLITE_SRC}/SQLiteWriter.cpp"
)

if (WITH_SQLITE)
    if (NOT USE_PDAL_PLUGIN_SQLITE)
        list (APPEND PDAL_CPP ${PDAL_DRIVERS_SQLITE_CPP} )
        list (APPEND PDAL_HPP ${PDAL_DRIVERS_SQLITE_HPP} )
    endif()
endif()


#
# drivers/pgpointcloud
# we require PostgreSQL
#
set(PDAL_PGPOINTCLOUD_PATH drivers/pgpointcloud)
set(PDAL_PGPOINTCLOUD_HEADERS "${PDAL_HEADERS_DIR}/${PDAL_PGPOINTCLOUD_PATH}")
set(PDAL_PGPOINTCLOUD_SRC "${PROJECT_SOURCE_DIR}/src/${PDAL_PGPOINTCLOUD_PATH}")

set(PDAL_DRIVERS_PGPOINTCLOUD_HPP
  "${PDAL_PGPOINTCLOUD_HEADERS}/common.hpp"
  "${PDAL_PGPOINTCLOUD_HEADERS}/Writer.hpp"
  "${PDAL_PGPOINTCLOUD_HEADERS}/PgReader.hpp"
  "${PDAL_PGPOINTCLOUD_HEADERS}/PgIterator.hpp"
)

set (PDAL_DRIVERS_PGPOINTCLOUD_CPP
  "${PDAL_PGPOINTCLOUD_SRC}/Writer.cpp"
  "${PDAL_PGPOINTCLOUD_SRC}/PgReader.cpp"
  "${PDAL_PGPOINTCLOUD_SRC}/PgIterator.cpp"
)

# no provision is made for building as a plugin
if (POSTGRESQL_FOUND)
  if ( USE_PDAL_PLUGIN_PGPOINTCLOUD )
    message(FATAL_ERROR, "PgPointCloud plugin support unimplemented")
  else()
    list (APPEND PDAL_CPP ${PDAL_DRIVERS_PGPOINTCLOUD_CPP} )
    list (APPEND PDAL_HPP ${PDAL_DRIVERS_PGPOINTCLOUD_HPP} )
  endif()
endif()


#
# drivers/sbet
#
set(PDAL_SBET_PATH drivers/sbet)
set(PDAL_SBET_HEADERS "${PDAL_HEADERS_DIR}/${PDAL_SBET_PATH}")
set(PDAL_SBET_SRC "${PROJECT_SOURCE_DIR}/src/${PDAL_SBET_PATH}")

set(PDAL_DRIVERS_SBET_HPP
    "${PDAL_SBET_HEADERS}/Common.hpp"
    "${PDAL_SBET_HEADERS}/Reader.hpp"
    "${PDAL_SBET_HEADERS}/Writer.hpp"
)

set (PDAL_DRIVERS_SBET_CPP
    "${PDAL_SBET_SRC}/Common.cpp"
    "${PDAL_SBET_SRC}/Reader.cpp"
    "${PDAL_SBET_SRC}/Writer.cpp"
)

list (APPEND PDAL_CPP ${PDAL_DRIVERS_SBET_CPP} )
list (APPEND PDAL_HPP ${PDAL_DRIVERS_SBET_HPP} )

#
# HDF5
#
set(PDAL_HDF5_HANDLER_HPP
    "${PDAL_HEADERS_DIR}/Hdf5Handler.hpp"
)

set(PDAL_HDF5_HANDLER_CPP
    "${PDAL_SOURCE_DIR}/src/Hdf5Handler.cpp"
)

if (HDF5_FOUND)
    list (APPEND PDAL_CPP ${PDAL_HDF5_HANDLER_CPP})
    list (APPEND PDAL_HPP ${PDAL_HDF5_HANDLER_HPP})
endif()


#
# drivers/icebridge
#
set(PDAL_ICEBRIDGE_PATH drivers/icebridge)
set(PDAL_ICEBRIDGE_HEADERS "${PDAL_HEADERS_DIR}/${PDAL_ICEBRIDGE_PATH}")
set(PDAL_ICEBRIDGE_SRC "${PROJECT_SOURCE_DIR}/src/${PDAL_ICEBRIDGE_PATH}")

set(PDAL_DRIVERS_ICEBRIDGE_HPP
    "${PDAL_ICEBRIDGE_HEADERS}/Reader.hpp"
)

set(PDAL_DRIVERS_ICEBRIDGE_CPP
    "${PDAL_ICEBRIDGE_SRC}/Reader.cpp"
)

if (HDF5_FOUND)
    list (APPEND PDAL_CPP ${PDAL_DRIVERS_ICEBRIDGE_CPP} )
    list (APPEND PDAL_HPP ${PDAL_DRIVERS_ICEBRIDGE_HPP} )
endif()


#
# filters
#
set(PDAL_FILTERS_PATH filters)
set(PDAL_FILTERS_HEADERS "${PDAL_HEADERS_DIR}/${PDAL_FILTERS_PATH}")
set(PDAL_FILTERS_SRC "${PROJECT_SOURCE_DIR}/src/${PDAL_FILTERS_PATH}")

set(PDAL_FILTERS_HPP
  "${PDAL_FILTERS_HEADERS}/ByteSwap.hpp"
  "${PDAL_FILTERS_HEADERS}/Cache.hpp"
  "${PDAL_FILTERS_HEADERS}/Chipper.hpp"
  "${PDAL_FILTERS_HEADERS}/Crop.hpp"
  "${PDAL_FILTERS_HEADERS}/Decimation.hpp"
  "${PDAL_FILTERS_HEADERS}/HexBin.hpp"
  "${PDAL_FILTERS_HEADERS}/InPlaceReprojection.hpp"
  "${PDAL_FILTERS_HEADERS}/Mosaic.hpp"
  "${PDAL_FILTERS_HEADERS}/Reprojection.hpp"
  "${PDAL_FILTERS_HEADERS}/Scaling.hpp"
  "${PDAL_FILTERS_HEADERS}/Selector.hpp"
  "${PDAL_FILTERS_HEADERS}/Splitter.hpp"
  "${PDAL_FILTERS_HEADERS}/Stats.hpp"
)

set (PDAL_FILTERS_CPP
  "${PDAL_FILTERS_SRC}/Chipper.cpp"
  "${PDAL_FILTERS_SRC}/Crop.cpp"
  "${PDAL_FILTERS_SRC}/Decimation.cpp"
  "${PDAL_FILTERS_SRC}/HexBin.cpp"
  "${PDAL_FILTERS_SRC}/InPlaceReprojection.cpp"
  "${PDAL_FILTERS_SRC}/Mosaic.cpp"
  "${PDAL_FILTERS_SRC}/Reprojection.cpp"
  "${PDAL_FILTERS_SRC}/Scaling.cpp"
  "${PDAL_FILTERS_SRC}/Selector.cpp"
  "${PDAL_FILTERS_SRC}/Splitter.cpp"
  "${PDAL_FILTERS_SRC}/Stats.cpp"
)

list (APPEND PDAL_CPP ${PDAL_FILTERS_CPP} )
list (APPEND PDAL_HPP ${PDAL_FILTERS_HPP} )


#
# Core components that depend on Python
#
set(PDAL_PYTHON_HPP
    ${PDAL_FILTERS_HEADERS}/Predicate.hpp
    ${PDAL_FILTERS_HEADERS}/Programmable.hpp
    )

set(PDAL_PYTHON_CPP
    ${PDAL_FILTERS_SRC}/Predicate.cpp
    ${PDAL_FILTERS_SRC}/Programmable.cpp
    )

if (WITH_PYTHON)
    list(APPEND PDAL_HPP ${PDAL_PYTHON_HPP})
    list(APPEND PDAL_CPP ${PDAL_PYTHON_CPP})
endif (WITH_PYTHON)


#
# Core components that depend on GDAL
#
set(PDAL_GDAL_HPP
    "${PDAL_HEADERS_DIR}/GDALUtils.hpp"
    "${PDAL_FILTERS_HEADERS}/Colorization.hpp"
    )

set(PDAL_GDAL_CPP
    GDALUtils.cpp
    "${PDAL_FILTERS_SRC}/Colorization.cpp"
    )

if (WITH_GDAL)
    list(APPEND PDAL_HPP ${PDAL_GDAL_HPP})
    list(APPEND PDAL_CPP ${PDAL_GDAL_CPP})
endif (WITH_GDAL)


#
# plag parser
#

set(PDAL_PLANG_PATH plang)
set(PDAL_PLANG_HEADERS "${PDAL_HEADERS_DIR}/${PDAL_PLANG_PATH}")
set(PDAL_PLANG_SRC "${PROJECT_SOURCE_DIR}/src/${PDAL_PLANG_PATH}")

set(PDAL_PLANG_HPP
  "${PDAL_PLANG_HEADERS}/BufferedInvocation.hpp"
  "${PDAL_PLANG_HEADERS}/PythonEnvironment.hpp"
  "${PDAL_PLANG_HEADERS}/Invocation.hpp"
  "${PDAL_PLANG_SRC}/Redirector.hpp"
  "${PDAL_PLANG_HEADERS}/Script.hpp"
)

set (PDAL_PLANG_CPP
  "${PDAL_PLANG_SRC}/BufferedInvocation.cpp"
  "${PDAL_PLANG_SRC}/PythonEnvironment.cpp"
  "${PDAL_PLANG_SRC}/Invocation.cpp"
  "${PDAL_PLANG_SRC}/Redirector.cpp"
  "${PDAL_PLANG_SRC}/Script.cpp"
)

list (APPEND PDAL_CPP ${PDAL_PLANG_CPP} )
list (APPEND PDAL_HPP ${PDAL_PLANG_HPP} )

#
# config
#

set(PDAL_CONFIG_HPP
  "${PDAL_HEADERS_DIR}/pdal_export.hpp"
  "${PDAL_HEADERS_DIR}/pdal_internal.hpp"
  "${PDAL_HEADERS_DIR}/pdal_config.hpp"
  "${PROJECT_BINARY_DIR}/include/pdal/pdal_defines.h"
)

set (PDAL_CONFIG_CPP
  "${PROJECT_SOURCE_DIR}/src/pdal_config.cpp"
)

list (APPEND PDAL_CPP ${PDAL_CONFIG_CPP} )
list (APPEND PDAL_HPP ${PDAL_CONFIG_HPP} )


set(PDAL_KERNEL_PATH kernel)
set(PDAL_KERNEL_HEADERS "${PDAL_HEADERS_DIR}/${PDAL_KERNEL_PATH}")
set(PDAL_KERNEL_SRC "${PROJECT_SOURCE_DIR}/src/${PDAL_KERNEL_PATH}")

set(PDAL_KERNEL_HPP
    ${PDAL_KERNEL_HEADERS}/Application.hpp
    ${PDAL_KERNEL_HEADERS}/Support.hpp
    ${PDAL_KERNEL_HEADERS}/Diff.hpp
    ${PDAL_KERNEL_HEADERS}/Info.hpp
    ${PDAL_KERNEL_HEADERS}/Kernel.hpp
    ${PDAL_KERNEL_HEADERS}/Pipeline.hpp
    ${PDAL_KERNEL_HEADERS}/Delta.hpp
    ${PDAL_KERNEL_HEADERS}/Translate.hpp
)

set(PDAL_KERNEL_CPP
    ${PDAL_KERNEL_SRC}/Application.cpp
    ${PDAL_KERNEL_SRC}/Support.cpp
    ${PDAL_KERNEL_SRC}/Diff.cpp
    ${PDAL_KERNEL_SRC}/Info.cpp
    ${PDAL_KERNEL_SRC}/Pipeline.cpp
    ${PDAL_KERNEL_SRC}/Delta.cpp
    ${PDAL_KERNEL_SRC}/Translate.cpp
)

list (APPEND PDAL_CPP ${PDAL_KERNEL_CPP} )
list (APPEND PDAL_HPP ${PDAL_KERNEL_HPP} )


#
# pcl
#
set(PDAL_PCL_HPP
    ${PDAL_KERNEL_HEADERS}/PCL.hpp
    ${PDAL_FILTERS_HEADERS}/PCLBlock.hpp
    )
set(PDAL_PCL_CPP
    ${PDAL_FILTERS_SRC}/PCLBlock.cpp
    ${PDAL_KERNEL_SRC}/PCL.cpp
    )

if (WITH_PCL OR WITH_STUBS)
    list(APPEND PDAL_HPP ${PDAL_PCL_HPP})
    list(APPEND PDAL_CPP ${PDAL_PCL_CPP})
endif (WITH_PCL OR WITH_STUBS)


#
# Group source files for IDE source explorers (e.g. Visual Studio)
#

source_group("CMake Files" FILES CMakeLists.txt)

source_group("Header Files" FILES ${PDAL_BASE_HPP})
source_group("Header Files\\config" FILES ${PDAL_CONFIG_HPP})
source_group("Header Files\\drivers\\faux" FILES ${PDAL_DRIVERS_FAUX_HPP})
source_group("Header Files\\drivers\\caris" FILES ${PDAL_DRIVERS_CARIS_HPP})
source_group("Header Files\\drivers\\las" FILES ${PDAL_DRIVERS_LAS_HPP})
source_group("Header Files\\drivers\\nitf" FILES ${PDAL_DRIVERS_NITF_HPP})
source_group("Header Files\\drivers\\oci" FILES ${PDAL_DRIVERS_OCI_HPP})
source_group("Header Files\\drivers\\qfit" FILES ${PDAL_DRIVERS_QFIT_HPP})
source_group("Header Files\\drivers\\sbet" FILES ${PDAL_DRIVERS_SBET_HPP})
source_group("Header Files\\drivers\\greyhound" FILES ${PDAL_DRIVERS_GREYHOUND_HPP})
source_group("Header Files\\drivers\\terrasolid" FILES ${PDAL_DRIVERS_TERRASOLID_HPP})
source_group("Header Files\\drivers\\text" FILES ${PDAL_DRIVERS_TEXT_HPP})
source_group("Header Files\\drivers\\pgpointcloud" FILES ${PDAL_DRIVERS_PGPOINTCLOUD_HPP})
source_group("Header Files\\filters" FILES ${PDAL_FILTERS_HPP})
source_group("Header Files\\plang" FILES ${PDAL_PLANG_HPP})

source_group("Source Files" FILES ${PDAL_BASE_CPP})
source_group("Source Files\\config" FILES ${PDAL_CONFIG_CPP})
source_group("Source Files\\drivers\\faux" FILES ${PDAL_DRIVERS_FAUX_CPP})
source_group("Source Files\\drivers\\caris" FILES ${PDAL_DRIVERS_CARIS_CPP})
source_group("Source Files\\drivers\\las" FILES ${PDAL_DRIVERS_LAS_CPP})
source_group("Source Files\\drivers\\nitf" FILES ${PDAL_DRIVERS_NITF_CPP})
source_group("Source Files\\drivers\\oci" FILES ${PDAL_DRIVERS_OCI_CPP})
source_group("Source Files\\drivers\\qfit" FILES ${PDAL_DRIVERS_QFIT_CPP})
source_group("Source Files\\drivers\\sbet" FILES ${PDAL_DRIVERS_SBET_CPP})
source_group("Source Files\\drivers\\greyhound" FILES ${PDAL_DRIVERS_GREYHOUND_CPP})
source_group("Source Files\\drivers\\terrasolid" FILES ${PDAL_DRIVERS_TERRASOLID_CPP})
source_group("Source Files\\drivers\\text" FILES ${PDAL_DRIVERS_TEXT_CPP})
source_group("Source Files\\drivers\\pgpointcloud" FILES ${PDAL_DRIVERS_PGPOINTCLOUD_CPP})
source_group("Source Files\\filters" FILES ${PDAL_FILTERS_CPP})
source_group("Source Files\\plang" FILES ${PDAL_PLANG_CPP})


# Standard include directory of PDAL library
include_directories(../include)

###############################################################################
# Targets settings

set(PDAL_SOURCES
  ${PDAL_HPP}
  ${PDAL_CPP})

# see https://github.com/PDAL/PDAL/issues/108 for discussion on this
#SET_DIRECTORY_PROPERTIES(PROPERTIES ADDITIONAL_MAKE_CLEAN_FILES "../pdal_defines.h;../include/pdal/pdal_defines.h")

# NOTE:
# This hack is required to correctly link static into shared library.
# Such practice is not recommended as not portable, instead each library,
# static and shared should be built from sources separately.
#if(UNIX)
#  add_definitions("-fPIC")
#endif()

if(WIN32)
    add_definitions("-DPDAL_DLL_EXPORT=1")
    if (NOT WITH_STATIC_LASZIP)
        add_definitions("-DLASZIP_DLL_IMPORT=1")
    endif()
endif()

PDAL_ADD_LIBRARY(${PDAL_LIB_NAME} ${PDAL_SOURCES})

set (SQLITE_LIBRARIES ${SQLITE3_LIBRARY})

if (WITH_SQLITE)
if (NOT USE_PDAL_PLUGIN_SQLITE)
target_link_libraries(${PDAL_LIB_NAME} ${PDAL_LINKAGE} ${SQLITE_LIBRARIES} )
endif()
endif()

if (WITH_PGPOINTCLOUD)
if (NOT USE_PDAL_PLUGIN_PGPOINTCLOUD)
target_link_libraries(${PDAL_LIB_NAME} ${PDAL_LINKAGE} ${POSTGRESQL_LIBRARIES})
endif()
endif()

if (WITH_ORACLE)
if (NOT USE_PDAL_PLUGIN_OCI)
target_link_libraries(${PDAL_LIB_NAME} ${PDAL_LINKAGE} "${ORACLE_LIBRARY}")
endif()
endif()

if (WITH_NITRO)
if (NOT USE_PDAL_PLUGIN_NITRO)
target_link_libraries(${PDAL_LIB_NAME}  ${PDAL_LINKAGE} ${NITRO_LIBRARIES} )
endif()
endif()

if (WITH_LASZIP)
    target_link_libraries(${PDAL_LIB_NAME} ${PDAL_LINKAGE} "${LASZIP_LIBRARY}")
endif()

if (WITH_PYTHON)
    target_link_libraries(${PDAL_LIB_NAME} ${PDAL_LINKAGE} "${PYTHON_LIBRARY}")
endif()

if (WITH_PCL)
    target_link_libraries(${PDAL_LIB_NAME} ${PDAL_LINKAGE} ${PCL_LIBRARIES})
endif()

if (WITH_LIBXML2)
    target_link_libraries(${PDAL_LIB_NAME} ${PDAL_LINKAGE} ${LIBXML2_LIBRARIES})
endif()

if (WITH_ZLIB)
    target_link_libraries(${PDAL_LIB_NAME} ${PDAL_LINKAGE} ${ZLIB_LIBRARIES})
endif()

if (WITH_HDF5)
    target_link_libraries(${PDAL_LIB_NAME} ${PDAL_LINKAGE} ${HDF5_LIBRARIES})
endif()

if (WITH_JSONCPP OR WITH_GREYHOUND)
    target_link_libraries(${PDAL_LIB_NAME} ${PDAL_LINKAGE} ${JSONCPP_LIBRARIES})
endif()

target_link_libraries(${PDAL_LIB_NAME} ${PDAL_LINKAGE}
    "${CMAKE_THREAD_LIBS_INIT}"
    "${CMAKE_DL_LIBS}"
    "${MRSID_LIBRARY}"
    "${GEOTIFF_LIBRARY}"
    "${GDAL_LIBRARY}"
    "${P2G_LIBRARY}"
    "${GEOS_LIBRARY}"
    "${HEXER_LIBRARY}"
    "${ORACLE_LIBRARY}"
)

message(STATUS "Using boost lib: ${Boost_LIBRARIES}")

target_link_libraries(${PDAL_LIB_NAME}
                       ${BOOST_LINKAGE} ${Boost_LIBRARIES})


set_target_properties(${PDAL_LIB_NAME}
  PROPERTIES SOVERSION "${PDAL_LIB_SOVERSION}" )

if (APPLE)
  set_target_properties(
    ${PDAL_LIB_NAME}
    PROPERTIES
    INSTALL_NAME_DIR "@rpath" BUILD_WITH_INSTALL_RPATH ON)
endif()


if (USE_PDAL_PLUGIN_TEXT)
    set(PDAL_TEXT_WRITER_LIB_NAME pdal_plugin_writer_text)
    add_library(${PDAL_TEXT_WRITER_LIB_NAME} SHARED "${PDAL_DRIVERS_TEXT_CPP}" "${PDAL_DRIVERS_TEXT_HPP}")
    target_link_libraries(${PDAL_TEXT_WRITER_LIB_NAME} INTERFACE general
                          ${PDAL_LIB_NAME})
    set_target_properties("${PDAL_TEXT_WRITER_LIB_NAME}"
    PROPERTIES SOVERSION "${PDAL_LIB_SOVERSION}" )
    if (APPLE)
    set_target_properties(
      "${PDAL_TEXT_WRITER_LIB_NAME}"
      PROPERTIES
      INSTALL_NAME_DIR "@rpath" BUILD_WITH_INSTALL_RPATH ON)
    endif()
endif()

if (WITH_SQLITE)
if (USE_PDAL_PLUGIN_SQLITE)
    set(PDAL_SQLITE_WRITER_LIB_NAME pdal_plugin_writer_sqlite)
    add_library(${PDAL_SQLITE_WRITER_LIB_NAME} SHARED "${PDAL_SQLITE_SRC}/Writer.cpp")
    target_link_libraries(${PDAL_SQLITE_WRITER_LIB_NAME} INTERFACE general
                          "${PDAL_LIB_NAME}"
                          ${SQLITE_LIBRARIES})
    set_target_properties(${PDAL_SQLITE_WRITER_LIB_NAME}
    PROPERTIES SOVERSION "${PDAL_LIB_SOVERSION}" )
    if (APPLE)
    set_target_properties(
      "${PDAL_SQLITE_WRITER_LIB_NAME}"
      PROPERTIES
      INSTALL_NAME_DIR "@rpath" BUILD_WITH_INSTALL_RPATH ON)
    endif()

    set(PDAL_SQLITE_READER_LIB_NAME pdal_plugin_reader_sqlite)
    add_library(${PDAL_SQLITE_READER_LIB_NAME} SHARED ${PDAL_SQLITE_SRC}/Reader.cpp)
    target_link_libraries(${PDAL_SQLITE_READER_LIB_NAME} INTERFACE general
                          "${PDAL_LIB_NAME}"
                          ${SQLITE_LIBRARIES})
    set_target_properties(${PDAL_SQLITE_READER_LIB_NAME}
    PROPERTIES SOVERSION "${PDAL_LIB_SOVERSION}" )
    if (APPLE)
    set_target_properties(
      "${PDAL_SQLITE_READER_LIB_NAME}"
      PROPERTIES
      INSTALL_NAME_DIR "@rpath" BUILD_WITH_INSTALL_RPATH ON)
    endif()

endif()
endif()

if (WITH_ORACLE)
if (USE_PDAL_PLUGIN_OCI)
    set(PDAL_OCI_WRITER_LIB_NAME pdal_plugin_writer_oci)
    add_library(${PDAL_OCI_WRITER_LIB_NAME} SHARED "${PDAL_ORACLE_SRC}/oci_wrapper.cpp"
                                                    "${PDAL_ORACLE_SRC}/common.cpp"
                                                    "${PDAL_ORACLE_SRC}/Writer.cpp")
    target_link_libraries(${PDAL_OCI_WRITER_LIB_NAME} INTERFACE general
                          "${PDAL_LIB_NAME}"
                          "${ORACLE_LIBRARY}")
    set_target_properties(${PDAL_OCI_WRITER_LIB_NAME}
    PROPERTIES SOVERSION "${PDAL_LIB_SOVERSION}" )
    if (APPLE)
    set_target_properties(
      "${PDAL_OCI_WRITER_LIB_NAME}"
      PROPERTIES
      INSTALL_NAME_DIR "@rpath" BUILD_WITH_INSTALL_RPATH ON)
    endif()
endif()
endif()
###############################################################################
# Targets installation

install(DIRECTORY "${PDAL_HEADERS_DIR}/"
  DESTINATION "${PDAL_INCLUDE_DIR}"
  FILES_MATCHING PATTERN "*.h" PATTERN "*.hpp")<|MERGE_RESOLUTION|>--- conflicted
+++ resolved
@@ -362,13 +362,8 @@
   "${PDAL_P2G_HEADERS}/P2gWriter.hpp"
 )
 
-<<<<<<< HEAD
 set (PDAL_DRIVERS_P2G_CPP 
   "${PDAL_P2G_SRC}/P2gWriter.cpp"
-=======
-set (PDAL_DRIVERS_P2G_CPP
-  "${PDAL_P2G_SRC}/Writer.cpp"
->>>>>>> 58806cb6
 )
 
 if (P2G_FOUND)
