/******************************************************************************
* Copyright (c) 2013, Andrew Bell (andrew.bell.ia@gmail.com)
*
* All rights reserved.
*
* Redistribution and use in source and binary forms, with or without
* modification, are permitted provided that the following
* conditions are met:
*
*     * Redistributions of source code must retain the above copyright
*       notice, this list of conditions and the following disclaimer.
*     * Redistributions in binary form must reproduce the above copyright
*       notice, this list of conditions and the following disclaimer in
*       the documentation and/or other materials provided
*       with the distribution.
*     * Neither the name of Hobu, Inc. or Flaxen Geo Consulting nor the
*       names of its contributors may be used to endorse or promote
*       products derived from this software without specific prior
*       written permission.
*
* THIS SOFTWARE IS PROVIDED BY THE COPYRIGHT HOLDERS AND CONTRIBUTORS
* "AS IS" AND ANY EXPRESS OR IMPLIED WARRANTIES, INCLUDING, BUT NOT
* LIMITED TO, THE IMPLIED WARRANTIES OF MERCHANTABILITY AND FITNESS
* FOR A PARTICULAR PURPOSE ARE DISCLAIMED. IN NO EVENT SHALL THE
* COPYRIGHT OWNER OR CONTRIBUTORS BE LIABLE FOR ANY DIRECT, INDIRECT,
* INCIDENTAL, SPECIAL, EXEMPLARY, OR CONSEQUENTIAL DAMAGES (INCLUDING,
* BUT NOT LIMITED TO, PROCUREMENT OF SUBSTITUTE GOODS OR SERVICES; LOSS
* OF USE, DATA, OR PROFITS; OR BUSINESS INTERRUPTION) HOWEVER CAUSED
* AND ON ANY THEORY OF LIABILITY, WHETHER IN CONTRACT, STRICT LIABILITY,
* OR TORT (INCLUDING NEGLIGENCE OR OTHERWISE) ARISING IN ANY WAY OUT
* OF THE USE OF THIS SOFTWARE, EVEN IF ADVISED OF THE POSSIBILITY
* OF SUCH DAMAGE.
****************************************************************************/

#include "HexBinFilter.hpp"

#include "private/hexer/HexGrid.hpp"
#include "private/hexer/HexIter.hpp"
#include <pdal/Polygon.hpp>

namespace pdal
{

static PluginInfo const s_info = PluginInfo(
    "filters.hexbin",
    "Tessellate the point's X/Y domain and determine point density and/or point boundary.",
    "http://pdal.io/stages/filters.hexbin.html" );

CREATE_STATIC_STAGE(HexBin, s_info)

HexBin::HexBin()
{}


HexBin::~HexBin()
{}

std::string HexBin::getName() const
{
    return s_info.name;
}


hexer::HexGrid *HexBin::grid() const
{
    return m_grid.get();
}


void HexBin::addArgs(ProgramArgs& args)
{
    args.add("sample_size", "Sample size for auto-edge length calculation",
        m_sampleSize, 5000U);
    args.add("threshold", "Required cell density", m_density, 15);
    args.add("output_tesselation", "Write tesselation to output metadata",
        m_outputTesselation);
    args.add("edge_size", "Synonym for 'edge_length' (deprecated)",
        m_edgeLength);
    args.add("edge_length", "Length of hex edge", m_edgeLength);
    args.add("precision", "Output precision", m_precision, 8U);
    m_cullArg = &args.add("hole_cull_area_tolerance", "Tolerance area to "
        "apply to holes before cull", m_cullArea);
    args.add("smooth", "Smooth boundary output", m_doSmooth, true);
    args.add("preserve_topology", "Preserve topology when smoothing",
        m_preserve_topology, true);
}


void HexBin::ready(PointTableRef table)
{
    m_count = 0;
    if (m_edgeLength == 0.0)  // 0 can always be represented exactly.
    {
        m_grid.reset(new hexer::HexGrid(m_density));
        m_grid->setSampleSize(m_sampleSize);
    }
    else
        m_grid.reset(new hexer::HexGrid(m_edgeLength * sqrt(3), m_density));
}


void HexBin::filter(PointView& view)
{
    PointRef p(view, 0);
    for (PointId idx = 0; idx < view.size(); ++idx)
    {
        p.setPointId(idx);
        processOne(p);
    }
}


bool HexBin::processOne(PointRef& point)
{
    double x = point.getFieldAs<double>(Dimension::Id::X);
    double y = point.getFieldAs<double>(Dimension::Id::Y);
    m_grid->addPoint(x, y);
    m_count++;
    return true;
}


void HexBin::done(PointTableRef table)
{
    m_grid->processSample();

    try
    {
        m_grid->findShapes();
        m_grid->findParentPaths();
    }
    catch (hexer::hexer_error& e)
    {
        m_metadata.add("error", e.what(),
            "Hexer threw an error and was unable to compute a boundary");
        m_metadata.add("boundary", "MULTIPOLYGON EMPTY",
            "Empty polygon -- unable to compute boundary");
        return;
    }

    std::ostringstream offsets;
    offsets << "MULTIPOINT (";
    for (int i = 0; i < 6; ++i)
    {
        hexer::Point p = m_grid->offset(i);
        offsets << p.m_x << " " << p.m_y;
        if (i != 5)
            offsets << ", ";
    }
    offsets << ")";

    m_metadata.add("edge_length", m_edgeLength, "The edge length of the "
        "hexagon to use in situations where you do not want to estimate "
        "based on a sample");
    m_metadata.add("estimated_edge", m_grid->height(),
        "Estimated computed edge distance");
    m_metadata.add("threshold", m_grid->denseLimit(),
        "Minimum number of points inside a hexagon to be considered full");
    m_metadata.add("sample_size", m_sampleSize, "Number of samples to use "
        "when estimating hexagon edge size. Specify 0.0 or omit options "
        "for edge_size if you want to compute one.");
    m_metadata.add("hex_offsets", offsets.str(), "Offset of hex corners from "
        "hex centers.");

    std::ostringstream polygon;
    polygon.setf(std::ios_base::fixed, std::ios_base::floatfield);
    polygon.precision(m_precision);
    m_grid->toWKT(polygon);

    if (m_outputTesselation)
    {
        MetadataNode hexes = m_metadata.add("hexagons");
        for (auto hi = m_grid->hexBegin(); hi != m_grid->hexEnd(); ++hi)
        {
            hexer::HexInfo h = *hi;

            MetadataNode hex = hexes.addList("hexagon");
            hex.add("density", h.density());

            hex.add("gridpos", Utils::toString(h.xgrid()) + " " +
                Utils::toString((h.ygrid())));
            std::ostringstream oss;
            // Using stream limits precision (default 6)
            oss << "POINT (" << h.x() << " " << h.y() << ")";
            hex.add("center", oss.str());
        }
        m_metadata.add("hex_boundary", polygon.str(),
            "Boundary MULTIPOLYGON of domain");
    }

    SpatialReference srs(table.anySpatialReference());
    pdal::Polygon p(polygon.str(), srs);

    /***
      We want to make these bumps on edges go away, which means that
      we want to elimnate both B and C.  If we take a line from A -> C,
      we need the tolerance to eliminate B.  After that we're left with
      the triangle ACD and we want to eliminate C.  The perpendicular
      distance from AD to C is the hexagon height / 2, so we set the
      tolerance a little larger than that.  This is larger than the
      perpendicular distance needed to eliminate B in ABC, so should
      serve for both cases.

         B ______  C
          /      \
       A /        \ D

    ***/
    if (m_doSmooth)
    {
        double tolerance = 1.1 * m_grid->height() / 2;
        double cull = m_cullArg->set() ?
            m_cullArea : (6 * tolerance * tolerance);
        p.simplify(tolerance, cull, m_preserve_topology);
    }

    // If the SRS was geographic, use relevant
    // UTM for area and density computation
    Polygon density_p(p);
    if (srs.isGeographic())
    {
        // Compute a UTM polygon
        BOX3D box = p.bounds();
        int zone = SpatialReference::calculateZone(box.minx, box.miny);
        if (!density_p.transform(SpatialReference::wgs84FromZone(zone)))
            density_p = Polygon();
    }

    double area = density_p.area();
    double density = m_count / area;
    if (std::isinf(density))
    {
        density = -1.0;
        area = -1.0;
    }

    m_metadata.add("density", density,
        "Number of points per square unit (total area)");
    m_metadata.add("area", area, "Area in square units of tessellated polygon");
    m_metadata.add("avg_pt_spacing", std::sqrt(1 / density),
        "Avg point spacing (x/y units)");

    m_metadata.add("boundary", p.wkt(m_precision),
        "Approximated MULTIPOLYGON of domain");
    m_metadata.addWithType("boundary_json", p.json(), "json",
        "Approximated MULTIPOLYGON of domain");

    int n(0);
    point_count_t totalCount(0);
<<<<<<< HEAD
    double totalArea(0.0);
    for (auto hi = m_grid->hexBegin(); hi != m_grid->hexEnd(); ++hi)
=======
    for (HexIter hi = m_grid->hexBegin(); hi != m_grid->hexEnd(); ++hi)
>>>>>>> edfffcad
    {
        hexer::HexInfo h = *hi;
        totalCount += h.density();
        ++n;
    }

    double hexArea(((3 * SQRT_3)/2.0) * (m_grid->height() * m_grid->height()));
    double avg_density = (n * hexArea) / totalCount;
    m_metadata.add("avg_pt_per_sq_unit", avg_density, "Number of points "
        "per square unit (tessellated area within inclusions)");
}

} // namespace pdal<|MERGE_RESOLUTION|>--- conflicted
+++ resolved
@@ -247,12 +247,7 @@
 
     int n(0);
     point_count_t totalCount(0);
-<<<<<<< HEAD
-    double totalArea(0.0);
     for (auto hi = m_grid->hexBegin(); hi != m_grid->hexEnd(); ++hi)
-=======
-    for (HexIter hi = m_grid->hexBegin(); hi != m_grid->hexEnd(); ++hi)
->>>>>>> edfffcad
     {
         hexer::HexInfo h = *hi;
         totalCount += h.density();
