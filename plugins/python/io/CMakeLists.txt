--- conflicted
+++ resolved
@@ -12,21 +12,14 @@
 target_include_directories(${numpy_reader} PRIVATE
     ${PYTHON_INCLUDE_DIR})
 
-<<<<<<< HEAD
-target_link_libraries(${numpy_reader} PUBLIC
-    ${PYTHON_LIBRARY})
-
 # Install headers so Python extension
 # can use them later
-
 install(DIRECTORY .
     DESTINATION  include/pdal/io
     FILES_MATCHING PATTERN "*.hpp"
     PATTERN "CMakeFiles" EXCLUDE
 )
 
-=======
->>>>>>> 5decb540
 if (WITH_TESTS)
     PDAL_ADD_TEST(pdal_io_numpy_test
         FILES
