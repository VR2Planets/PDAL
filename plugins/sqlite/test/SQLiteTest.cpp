/******************************************************************************
* Copyright (c) 2011, Michael P. Gerlek (mpg@flaxen.com)
*
* All rights reserved.
*
* Redistribution and use in source and binary forms, with or without
* modification, are permitted provided that the following
* conditions are met:
*
*     * Redistributions of source code must retain the above copyright
*       notice, this list of conditions and the following disclaimer.
*     * Redistributions in binary form must reproduce the above copyright
*       notice, this list of conditions and the following disclaimer in
*       the documentation and/or other materials provided
*       with the distribution.
*     * Neither the name of Hobu, Inc. or Flaxen Geo Consulting nor the
*       names of its contributors may be used to endorse or promote
*       products derived from this software without specific prior
*       written permission.
*
* THIS SOFTWARE IS PROVIDED BY THE COPYRIGHT HOLDERS AND CONTRIBUTORS
* "AS IS" AND ANY EXPRESS OR IMPLIED WARRANTIES, INCLUDING, BUT NOT
* LIMITED TO, THE IMPLIED WARRANTIES OF MERCHANTABILITY AND FITNESS
* FOR A PARTICULAR PURPOSE ARE DISCLAIMED. IN NO EVENT SHALL THE
* COPYRIGHT OWNER OR CONTRIBUTORS BE LIABLE FOR ANY DIRECT, INDIRECT,
* INCIDENTAL, SPECIAL, EXEMPLARY, OR CONSEQUENTIAL DAMAGES (INCLUDING,
* BUT NOT LIMITED TO, PROCUREMENT OF SUBSTITUTE GOODS OR SERVICES; LOSS
* OF USE, DATA, OR PROFITS; OR BUSINESS INTERRUPTION) HOWEVER CAUSED
* AND ON ANY THEORY OF LIABILITY, WHETHER IN CONTRACT, STRICT LIABILITY,
* OR TORT (INCLUDING NEGLIGENCE OR OTHERWISE) ARISING IN ANY WAY OUT
* OF THE USE OF THIS SOFTWARE, EVEN IF ADVISED OF THE POSSIBILITY
* OF SUCH DAMAGE.
****************************************************************************/

#include "gtest/gtest.h"

#include <boost/lexical_cast.hpp>
#include <boost/uuid/uuid_io.hpp>
#include <boost/concept_check.hpp>

#include <pdal/FileUtils.hpp>
#include <pdal/StageFactory.hpp>

#include <pdal/PointBuffer.hpp>
#include <pdal/pdal_defines.h>

#include "Support.hpp"

using namespace pdal;

Options getSQLITEOptions()
{
    Options options;

    options.add("capacity", 15U, "capacity");
    options.add("overwrite", true, "overwrite");
    options.add("connection",
        Support::temppath("temp-SqliteWriterTest_test_simple_las.sqlite"),
        "connection");
    options.add("block_table_name", "PDAL_TEST_BLOCKS", "block_table_name");
    options.add("cloud_table_name", "PDAL_TEST_BASE");
    options.add("is3d", false);
    options.add("srid", 4326);
    options.add("out_srs", "EPSG:4269");
    options.add("filename", Support::datapath("las/1.2-with-color.las"));
    options.add("query", "SELECT b.schema, l.cloud, l.block_id, "
        "l.num_points, l.bbox, l.extent, l.points, b.cloud "
        "FROM PDAL_TEST_BLOCKS l, PDAL_TEST_BASE b "
        "WHERE l.cloud = b.cloud and l.cloud in (1) "
        "order by l.cloud", "");
    options.add("spatialreference", "EPSG:2926");
    options.add("pack_ignored_fields", true);
    options.add("cloud_column_name", "CLOUD");
    options.add("xml_schema_dump", "sqlite-xml-schema-dump.xml");
    options.add("type", "sqlite");

    return options;
}

void testReadWrite(bool compression, bool scaling)
{
    // remove file from earlier run, if needed
    std::string tempFilename = 
        getSQLITEOptions().getValueOrThrow<std::string>("connection");

    StageFactory f;

    Options sqliteOptions = getSQLITEOptions();
    if (scaling)
    {
        sqliteOptions.add("scale_x", 0.01);
        sqliteOptions.add("scale_y", 0.01);
    }
    sqliteOptions.add("compression", compression, "");

    StageFactory::ReaderCreator *lasRc = f.getReaderCreator("readers.las");
    StageFactory::WriterCreator* sqliteWc =
        f.getWriterCreator("writers.sqlite");
    StageFactory::ReaderCreator* sqliteRc =
        f.getReaderCreator("readers.sqlite");

    BOOST_CHECK(lasRc);
    BOOST_CHECK(sqliteWc);
    BOOST_CHECK(sqliteRc);
    if (!lasRc || !sqliteWc || !sqliteRc)
        return;

    // remove file from earlier run, if needed
    std::string temp_filename =
        sqliteOptions.getValueOrThrow<std::string>("connection");

    Options lasReadOpts;
    lasReadOpts.add("filename", Support::datapath("las/1.2-with-color.las"));
    lasReadOpts.add("count", 11);

    std::unique_ptr<Reader> lasReader(lasRc());
    lasReader->setOptions(lasReadOpts);

    std::unique_ptr<Writer> sqliteWriter(sqliteWc());
    sqliteWriter->setOptions(sqliteOptions);
    sqliteWriter->setInput(lasReader.get());

    PointContext ctx;
    sqliteWriter->prepare(ctx);
    sqliteWriter->execute(ctx);

    // Done - now read back.
    std::unique_ptr<Reader> sqliteReader(sqliteRc());
    sqliteReader->setOptions(sqliteOptions);

    PointContext ctx2;
    sqliteReader->prepare(ctx2);
    PointBufferSet pbSet = sqliteReader->execute(ctx2);
    BOOST_CHECK_EQUAL(pbSet.size(), 1);
    PointBufferPtr buffer = *pbSet.begin();

    using namespace Dimension;

<<<<<<< HEAD
    uint16_t reds[] = {68, 54, 112, 178, 134, 99, 90, 106, 106, 100, 64};
    for (PointId idx = 0; idx < 11; idx++)
    {
        uint16_t r = buffer->getFieldAs<uint16_t>(Id::Red, idx);
        BOOST_CHECK_EQUAL(r, reds[idx]);
=======
class SQLiteTest : public testing::Test
{
  protected:
    virtual void SetUp()
    {
        m_options = getSQLITEOptions();
>>>>>>> e47dac82
    }
    int32_t x = buffer->getFieldAs<int32_t>(Id::X, 10);
    BOOST_CHECK_EQUAL(x, 636038);
    double xd = buffer->getFieldAs<double>(Id::X, 10);
    BOOST_CHECK_CLOSE(xd, 636037.53, 0.001);

<<<<<<< HEAD
   FileUtils::deleteFile(tempFilename);
}

BOOST_AUTO_TEST_SUITE(SQLiteTest)

BOOST_AUTO_TEST_CASE(readWrite)
{
    testReadWrite(false, false);
}
=======
    virtual void TearDown()
    {
        std::string temp_filename = m_options.getValueOrThrow<std::string>("connection");
        FileUtils::deleteFile(temp_filename);
    }

    Options m_options;
};

TEST_F(SQLiteTest, SqliteTest_test_simple_las)
{
    // remove file from earlier run, if needed
    std::string temp_filename = getSQLITEOptions().getValueOrThrow<std::string>("connection");
    Options ops1;
    ops1.add("filename", Support::datapath("las/1.2-with-color.las"));

    StageFactory f;
    StageFactory::ReaderCreator* las_reader_creator = f.getReaderCreator("readers.las");
    if (las_reader_creator)
    {
        EXPECT_TRUE(las_reader_creator);

        Stage* reader = las_reader_creator();
        reader->setOptions(ops1);

        Options sqliteOptions = getSQLITEOptions();
>>>>>>> e47dac82

#ifdef PDAL_HAVE_LAZPERF
BOOST_AUTO_TEST_CASE(readWriteCompress)
{
    testReadWrite(true, false);
}
#endif

<<<<<<< HEAD
BOOST_AUTO_TEST_CASE(readWriteScale)
{
    testReadWrite(false, true);
}

#ifdef PDAL_HAVE_LAZPERF
BOOST_AUTO_TEST_CASE(readWriteCompressScale)
{
    testReadWrite(true, true);
}
#endif

BOOST_AUTO_TEST_SUITE_END()
=======
        StageFactory::WriterCreator* wc = f.getWriterCreator("writers.sqlite");
        StageFactory::ReaderCreator* rc = f.getReaderCreator("readers.sqlite");
        if (wc)
        {
            EXPECT_TRUE(wc);
            EXPECT_TRUE(rc);

            // remove file from earlier run, if needed
            std::string temp_filename = sqliteOptions.getValueOrThrow<std::string>("connection");
            Options ops1;
            ops1.add("filename", Support::datapath("las/1.2-with-color.las"));

            Stage* reader = rc();
            reader->setOptions(ops1);

            {
                Stage* writer_reader = las_reader_creator();
                writer_reader->setOptions(sqliteOptions);
                std::unique_ptr<Writer> writer_writer(wc());
                writer_writer->setOptions(sqliteOptions);
                writer_writer->setInput(writer_reader);

                PointContext ctx;
                writer_writer->prepare(ctx);
  //              uint64_t numPointsToRead = writer_reader->getNumPoints();

//                EXPECT_EQ(numPointsToRead, 1065u);

                writer_writer->execute(ctx);
            }

            {
                // Read the data

    //             SQLiteReader reader;
                std::unique_ptr<Reader> reader(rc());
                reader->setOptions(sqliteOptions);
                PointContext ctx;
                reader->prepare(ctx);

                PointBufferSet pbSet = reader->execute(ctx);
                EXPECT_EQ(pbSet.size(), 1u);

                PointBufferPtr buffer = *pbSet.begin();

                uint16_t r = buffer->getFieldAs<uint16_t>(Dimension::Id::Red, 10);
                EXPECT_EQ(r, 64u);
                int32_t x = buffer->getFieldAs<int32_t>(Dimension::Id::X, 10);
                EXPECT_EQ(x, 636038);
                double xd = buffer->getFieldAs<double>(Dimension::Id::X, 10);
                EXPECT_FLOAT_EQ(xd, 636037.53);
            }
        }
    }
}
>>>>>>> e47dac82
<|MERGE_RESOLUTION|>--- conflicted
+++ resolved
@@ -34,9 +34,11 @@
 
 #include "gtest/gtest.h"
 
+/**
 #include <boost/lexical_cast.hpp>
 #include <boost/uuid/uuid_io.hpp>
 #include <boost/concept_check.hpp>
+**/
 
 #include <pdal/FileUtils.hpp>
 #include <pdal/StageFactory.hpp>
@@ -99,9 +101,9 @@
     StageFactory::ReaderCreator* sqliteRc =
         f.getReaderCreator("readers.sqlite");
 
-    BOOST_CHECK(lasRc);
-    BOOST_CHECK(sqliteWc);
-    BOOST_CHECK(sqliteRc);
+    EXPECT_TRUE(lasRc);
+    EXPECT_TRUE(sqliteWc);
+    EXPECT_TRUE(sqliteRc);
     if (!lasRc || !sqliteWc || !sqliteRc)
         return;
 
@@ -131,145 +133,46 @@
     PointContext ctx2;
     sqliteReader->prepare(ctx2);
     PointBufferSet pbSet = sqliteReader->execute(ctx2);
-    BOOST_CHECK_EQUAL(pbSet.size(), 1);
+    EXPECT_EQ(pbSet.size(), 1U);
     PointBufferPtr buffer = *pbSet.begin();
 
     using namespace Dimension;
 
-<<<<<<< HEAD
     uint16_t reds[] = {68, 54, 112, 178, 134, 99, 90, 106, 106, 100, 64};
     for (PointId idx = 0; idx < 11; idx++)
     {
         uint16_t r = buffer->getFieldAs<uint16_t>(Id::Red, idx);
-        BOOST_CHECK_EQUAL(r, reds[idx]);
-=======
-class SQLiteTest : public testing::Test
-{
-  protected:
-    virtual void SetUp()
-    {
-        m_options = getSQLITEOptions();
->>>>>>> e47dac82
+        EXPECT_EQ(r, reds[idx]);
     }
     int32_t x = buffer->getFieldAs<int32_t>(Id::X, 10);
-    BOOST_CHECK_EQUAL(x, 636038);
+    EXPECT_EQ(x, 636038);
     double xd = buffer->getFieldAs<double>(Id::X, 10);
-    BOOST_CHECK_CLOSE(xd, 636037.53, 0.001);
+    EXPECT_FLOAT_EQ(xd, 636037.53);
 
-<<<<<<< HEAD
    FileUtils::deleteFile(tempFilename);
 }
 
-BOOST_AUTO_TEST_SUITE(SQLiteTest)
 
-BOOST_AUTO_TEST_CASE(readWrite)
+TEST(SQLiteTest, readWrite)
 {
     testReadWrite(false, false);
 }
-=======
-    virtual void TearDown()
-    {
-        std::string temp_filename = m_options.getValueOrThrow<std::string>("connection");
-        FileUtils::deleteFile(temp_filename);
-    }
-
-    Options m_options;
-};
-
-TEST_F(SQLiteTest, SqliteTest_test_simple_las)
-{
-    // remove file from earlier run, if needed
-    std::string temp_filename = getSQLITEOptions().getValueOrThrow<std::string>("connection");
-    Options ops1;
-    ops1.add("filename", Support::datapath("las/1.2-with-color.las"));
-
-    StageFactory f;
-    StageFactory::ReaderCreator* las_reader_creator = f.getReaderCreator("readers.las");
-    if (las_reader_creator)
-    {
-        EXPECT_TRUE(las_reader_creator);
-
-        Stage* reader = las_reader_creator();
-        reader->setOptions(ops1);
-
-        Options sqliteOptions = getSQLITEOptions();
->>>>>>> e47dac82
 
 #ifdef PDAL_HAVE_LAZPERF
-BOOST_AUTO_TEST_CASE(readWriteCompress)
+TEST(SQLiteTest, readWriteCompress)
 {
     testReadWrite(true, false);
 }
 #endif
 
-<<<<<<< HEAD
-BOOST_AUTO_TEST_CASE(readWriteScale)
+TEST(SQLiteTest, readWriteScale)
 {
     testReadWrite(false, true);
 }
 
 #ifdef PDAL_HAVE_LAZPERF
-BOOST_AUTO_TEST_CASE(readWriteCompressScale)
+TEST(SQLiteTest, readWriteCompressScale)
 {
     testReadWrite(true, true);
 }
-#endif
-
-BOOST_AUTO_TEST_SUITE_END()
-=======
-        StageFactory::WriterCreator* wc = f.getWriterCreator("writers.sqlite");
-        StageFactory::ReaderCreator* rc = f.getReaderCreator("readers.sqlite");
-        if (wc)
-        {
-            EXPECT_TRUE(wc);
-            EXPECT_TRUE(rc);
-
-            // remove file from earlier run, if needed
-            std::string temp_filename = sqliteOptions.getValueOrThrow<std::string>("connection");
-            Options ops1;
-            ops1.add("filename", Support::datapath("las/1.2-with-color.las"));
-
-            Stage* reader = rc();
-            reader->setOptions(ops1);
-
-            {
-                Stage* writer_reader = las_reader_creator();
-                writer_reader->setOptions(sqliteOptions);
-                std::unique_ptr<Writer> writer_writer(wc());
-                writer_writer->setOptions(sqliteOptions);
-                writer_writer->setInput(writer_reader);
-
-                PointContext ctx;
-                writer_writer->prepare(ctx);
-  //              uint64_t numPointsToRead = writer_reader->getNumPoints();
-
-//                EXPECT_EQ(numPointsToRead, 1065u);
-
-                writer_writer->execute(ctx);
-            }
-
-            {
-                // Read the data
-
-    //             SQLiteReader reader;
-                std::unique_ptr<Reader> reader(rc());
-                reader->setOptions(sqliteOptions);
-                PointContext ctx;
-                reader->prepare(ctx);
-
-                PointBufferSet pbSet = reader->execute(ctx);
-                EXPECT_EQ(pbSet.size(), 1u);
-
-                PointBufferPtr buffer = *pbSet.begin();
-
-                uint16_t r = buffer->getFieldAs<uint16_t>(Dimension::Id::Red, 10);
-                EXPECT_EQ(r, 64u);
-                int32_t x = buffer->getFieldAs<int32_t>(Dimension::Id::X, 10);
-                EXPECT_EQ(x, 636038);
-                double xd = buffer->getFieldAs<double>(Dimension::Id::X, 10);
-                EXPECT_FLOAT_EQ(xd, 636037.53);
-            }
-        }
-    }
-}
->>>>>>> e47dac82
+#endif