/******************************************************************************
 * Copyright (c) 2008, Mateusz Loskot
 * Copyright (c) 2008, Phil Vachon
 *
 * All rights reserved.
 *
 * Redistribution and use in source and binary forms, with or without
 * modification, are permitted provided that the following
 * conditions are met:
 *
 *     * Redistributions of source code must retain the above copyright
 *       notice, this list of conditions and the following disclaimer.
 *     * Redistributions in binary form must reproduce the above copyright
 *       notice, this list of conditions and the following disclaimer in
 *       the documentation and/or other materials provided
 *       with the distribution.
 *     * Neither the name of the Martin Isenburg or Iowa Department
 *       of Natural Resources nor the names of its contributors may be
 *       used to endorse or promote products derived from this software
 *       without specific prior written permission.
 *
 * THIS SOFTWARE IS PROVIDED BY THE COPYRIGHT HOLDERS AND CONTRIBUTORS
 * "AS IS" AND ANY EXPRESS OR IMPLIED WARRANTIES, INCLUDING, BUT NOT
 * LIMITED TO, THE IMPLIED WARRANTIES OF MERCHANTABILITY AND FITNESS
 * FOR A PARTICULAR PURPOSE ARE DISCLAIMED. IN NO EVENT SHALL THE
 * COPYRIGHT OWNER OR CONTRIBUTORS BE LIABLE FOR ANY DIRECT, INDIRECT,
 * INCIDENTAL, SPECIAL, EXEMPLARY, OR CONSEQUENTIAL DAMAGES (INCLUDING,
 * BUT NOT LIMITED TO, PROCUREMENT OF SUBSTITUTE GOODS OR SERVICES; LOSS
 * OF USE, DATA, OR PROFITS; OR BUSINESS INTERRUPTION) HOWEVER CAUSED
 * AND ON ANY THEORY OF LIABILITY, WHETHER IN CONTRACT, STRICT LIABILITY,
 * OR TORT (INCLUDING NEGLIGENCE OR OTHERWISE) ARISING IN ANY WAY OUT
 * OF THE USE OF THIS SOFTWARE, EVEN IF ADVISED OF THE POSSIBILITY
 * OF SUCH DAMAGE.
 ****************************************************************************/

#pragma once

#include <vector>

#include <boost/uuid/uuid.hpp>
#include <boost/property_tree/ptree.hpp>

#include <pdal/Bounds.hpp>
#include <pdal/IStream.hpp>
#include <pdal/OStream.hpp>
#include <pdal/SpatialReference.hpp>
#include <pdal/pdal_config.hpp>
#include <pdal/gitsha.h>
#include <pdal/drivers/las/VariableLengthRecord.hpp>

namespace pdal
{
namespace drivers
{
namespace las
{

typedef uint8_t PointFormat;
std::string GetDefaultSoftwareId();
class SummaryData;

class PDAL_DLL LasHeader
{
public:
    static const size_t LEGACY_RETURN_COUNT = 5;
    static const size_t RETURN_COUNT = 15;
    static const std::string FILE_SIGNATURE;
    static const std::string SYSTEM_IDENTIFIER;

    LasHeader();

    /// Get ASPRS LAS file signature.
    /// \return 4-characters long string - \b "LASF".
    std::string fileSignature() const
        { return m_fileSig; }

    /// Set ASPRS LAS file signature.
    /// The only value allowed as file signature is \b "LASF",
    /// defined as FileSignature constant.
    /// \exception std::invalid_argument - if invalid signature given.
    /// \param v - string contains file signature, at least 4-bytes long
    /// with "LASF" as first four bytes.
    void SetFileSignature(std::string const& v);

    /// Get file source identifier.
    /// \exception No throw
    uint16_t fileSourceId() const
        { return m_sourceId; }

    /// Set file source identifier.
    /// \param v - should be set to a value between 1 and 65535.
    /// \exception No throw
    void setFileSourceId(uint16_t v)
        { m_sourceId = v; }

    uint16_t globalEncoding() const
        { return m_globalEncoding; }
    void setGlobalEncoding(uint16_t globalEncoding)
        { m_globalEncoding = globalEncoding; }

    /// Get project identifier.
    /// \return Global Unique Identifier as an instance of liblas::guid class.
    boost::uuids::uuid projectId() const
        { return m_projectGuid; }

    /// Set project identifier.
    void setProjectId(boost::uuids::uuid const& v)
        { m_projectGuid = v; }

    /// Get the LAS major version.
    /// \return  LAS major version
    uint8_t versionMajor() const
        { return (uint8_t)1; }

    /// Get minor component of version of LAS format.
    /// \return Valid values are 0, 1, 2, 3.
    uint8_t versionMinor() const
        { return m_versionMinor; }

    /// Set minor component of version of LAS format.
    /// \exception std::out_of_range - invalid value given.
    /// \param v - value between eVersionMinorMin and eVersionMinorMax.
    void setVersionMinor(uint8_t v)
    {
        assert(v >= 0 && v <= 4);
        m_versionMinor = v;
    }

    /// Determine if the header is for a LAS file version of at least
    ///   a certain level.
    /// \param major - Major version.
    /// \param minor - Minor version.
    /// \return  Whether the version meets the criteria.
    bool versionAtLeast(uint8_t major, uint8_t minor) const
        { return (1 >= major && m_versionMinor >= minor); }

    /// Determine if the header is for a particular LAS file version.
    /// \param major - Major version.
    /// \param minor - Minor version.
    /// \return  Whether the version meets the criteria.
    bool versionEquals(uint8_t major, uint8_t minor) const
        { return (major == 1 && minor == m_versionMinor); }

    /// Get system identifier.
    /// Default value is \b "libLAS" specified as the SystemIdentifier constant.
    /// \param pad - if true the returned string is padded right with spaces and
    /// its length is 32 bytes, if false (default) no padding occurs and
    /// length of the returned string is <= 32 bytes.
    /// \return value of system identifier field.
    std::string systemId() const
        { return m_systemId; }

    /// Set system identifier.
    /// \param v - system identifiers string.
    void setSystemId(std::string const& v)
        { m_systemId = v; }

    /// Get software identifier.
    /// Default value is \b "libLAS 1.0", specified as the SoftwareIdentifier
    /// constant.
    std::string softwareId() const
        { return m_softwareId; }

    /// Set software identifier.
    /// \param v - software identifiers string.
    void setSoftwareId(std::string const& v)
        { m_softwareId = v; }

    /// Get day of year of file creation date.
    uint16_t creationDOY() const
        { return m_createDOY; }

    /// Set day of year of file creation date.
    /// \exception std::out_of_range - given value is higher than number 366.
    void setCreationDOY(uint16_t v)
        { m_createDOY = v; }

    /// Set year of file creation date.
    uint16_t creationYear() const
        { return m_createYear; }

    /// Get year of file creation date.
    /// \exception std::out_of_range - given value is higher than number 9999.
    void setCreationYear(uint16_t v)
        { m_createYear = v; }

    /// Get number of bytes of generic verion of public header block storage.
    /// Standard version of the public header block is 227 bytes long.
    uint16_t vlrOffset() const
        { return m_vlrOffset; }

    void setVlrOffset(uint16_t offset)
        { m_vlrOffset = offset; }

    /// Get number of bytes from the beginning to the first point record.
    uint32_t pointOffset() const
        { return m_pointOffset; }

    /// Set number of bytes from the beginning to the first point record.
    /// \param  offset - Offset to start of point data.
    void setPointOffset(uint32_t offset) 
          { m_pointOffset = offset; }

    /// Set the point format.
    /// \param format  Point format
    void setPointFormat(uint8_t format)
        { m_pointFormat = format; }

    /// Get identifier of point data (record) format.
    uint8_t pointFormat() const
        { return m_pointFormat; }

    /// The length in bytes of each point.  All points in the file are
    /// considered to be fixed in size, and the PointFormatName is used
    /// to determine the fixed portion of the dimensions in the point.
    uint16_t pointLen() const
        { return m_pointLen; }
	void setPointLen(uint16_t v)
        { m_pointLen = v; }
    uint16_t basePointLen()
        { return basePointLen(m_pointFormat); }
    uint16_t basePointLen(uint8_t format);

    /// Set the number of points.
    /// \param pointCount  Number of points in the file.
    void setPointCount(uint64_t pointCount)
        { m_pointCount = pointCount; }
    /// Get total number of point records stored in the LAS file.
    uint64_t pointCount() const
        { return m_pointCount; }

    /// Set values point count by return number.
    /// \param index - Return number.
    /// \param v - Point count for return number.
    void setPointCountByReturn(std::size_t index, uint64_t v)
        { m_pointCountByReturn[index] = v; }

    /// Get the point count by return number.
    /// \param index - Return number.
    /// \return - Point count.
    uint64_t pointCountByReturn(std::size_t index)
        { return m_pointCountByReturn[index]; }

    /// Get scale factor for X coordinate.
    double scaleX() const
        { return m_scales[0]; }

    /// Get scale factor for Y coordinate.
    double scaleY() const
        { return m_scales[1]; }

    /// Get scale factor for Z coordinate.
    double scaleZ() const
        { return m_scales[2]; }

    /// Set values of scale factor for X, Y and Z coordinates.
    void setScale(double x, double y, double z);

    /// Get X coordinate offset.
    double offsetX() const
        { return m_offsets[0]; }

    /// Get Y coordinate offset.
    double offsetY() const
        { return m_offsets[1]; }

    /// Get Z coordinate offset.
    double offsetZ() const
        { return m_offsets[2]; }

    /// Set values of X, Y and Z coordinates offset.
    void setOffset(double x, double y, double z);

    /// Get minimum value of extent of X coordinate.
    double maxX() const
        { return m_bounds.getMaximum(0); }

    /// Get maximum value of extent of X coordinate.
    double minX() const
        { return m_bounds.getMinimum(0); }

    /// Get minimum value of extent of Y coordinate.
    double maxY() const
        { return m_bounds.getMaximum(1); }

    /// Get maximum value of extent of Y coordinate.
    double minY() const
        { return m_bounds.getMinimum(1); }

    /// Get minimum value of extent of Z coordinate.
    double maxZ() const
        { return m_bounds.getMaximum(2); }

    /// Get maximum value of extent of Z coordinate.
    double minZ() const
       { return m_bounds.getMinimum(2); }

<<<<<<< HEAD
    const Bounds<double>& bounds() const
        { return m_bounds; }
    void setBounds(const Bounds<double>& bounds)
         { m_bounds = bounds; }
=======
    const BOX3D& getBounds() const
    {
        return m_bounds;
    }
    void setBounds(const BOX3D& bounds)
    {
        m_bounds = bounds;
    }
>>>>>>> 6b5d9eee

    bool hasTime() const
    {
        PointFormat f = pointFormat();
        return f == 1 || f == 3 || f == 4 || f == 5;
    }

    bool hasColor() const
    {
        PointFormat f = pointFormat();
        return f == 2 || f == 3 || f == 5;
    }

    bool hasWave() const
    {
        PointFormat f = pointFormat();
        return f == 4 || f == 5;
    }

    /// Returns a property_tree that contains
    /// all of the header data in a structured format.
    boost::property_tree::ptree pTree() const;

    /// Returns true iff the file is compressed (laszip),
    /// as determined by the high bit in the point type
    bool compressed() const
        { return m_isCompressed; }

    /// Sets whether or not the points are compressed.
    void setCompressed(bool b)
        { m_isCompressed = b; }

    void setVlrCount(uint32_t vlrCount)
        { m_vlrCount = vlrCount; }
    uint32_t vlrCount() const
        { return m_vlrCount; }
    void setEVlrOffset(uint64_t offset)
        { m_eVlrOffset = offset; }
    uint64_t eVlrOffset() const
        { return m_eVlrOffset; }
    void setEVlrCount(uint32_t count)
        { m_eVlrCount = count; }
    uint32_t eVlrCount() const
        { return m_eVlrCount; }

    std::string const& compressionInfo() const
        { return m_compressionInfo; }
    void setCompressionInfo(std::string const& info)
        { m_compressionInfo = info; }

    void setSummary(const SummaryData& summary);
    bool valid() const;

    friend ILeStream& operator>>(ILeStream&, LasHeader& h);
    friend OLeStream& operator<<(OLeStream&, const LasHeader& h);
    friend std::ostream& operator<<(std::ostream& ostr, const LasHeader& h);

private:
    std::string m_fileSig;
    uint16_t m_sourceId;
    uint16_t m_globalEncoding;
    boost::uuids::uuid m_projectGuid;
    uint8_t m_versionMinor;
    std::string m_systemId;
    std::string m_softwareId;
    uint16_t m_createDOY;
    uint16_t m_createYear;
    uint16_t m_vlrOffset;  // Same as header size.
    uint32_t m_pointOffset;
    uint32_t m_vlrCount;
    uint8_t m_pointFormat;
    uint16_t m_pointLen;
    uint64_t m_pointCount;
    std::array<uint64_t, RETURN_COUNT> m_pointCountByReturn;
    std::array<double, 3> m_scales;
    std::array<double, 3> m_offsets;
    bool m_isCompressed;
<<<<<<< HEAD
    uint64_t m_eVlrOffset;
    uint32_t m_eVlrCount;
    Bounds<double> m_bounds;
=======
    uint32_t m_headerPadding;
    uint16_t m_dataRecordLength;
    PointFormat m_pointFormat;

    BOX3D m_bounds;

    VLRList m_vlrList;

    SpatialReference m_spatialReference;
>>>>>>> 6b5d9eee
    std::string m_compressionInfo;

    static void get(ILeStream& in, boost::uuids::uuid& uuid);
    static void put(OLeStream& in, boost::uuids::uuid uuid);
};

} // namespace las
} // namespace drivers
} // namespace pdal
<|MERGE_RESOLUTION|>--- conflicted
+++ resolved
@@ -35,6 +35,7 @@
 
 #pragma once
 
+#include <array>
 #include <vector>
 
 #include <boost/uuid/uuid.hpp>
@@ -273,43 +274,32 @@
 
     /// Get minimum value of extent of X coordinate.
     double maxX() const
-        { return m_bounds.getMaximum(0); }
+        { return m_bounds.maxx; }
 
     /// Get maximum value of extent of X coordinate.
     double minX() const
-        { return m_bounds.getMinimum(0); }
+        { return m_bounds.minx; }
 
     /// Get minimum value of extent of Y coordinate.
     double maxY() const
-        { return m_bounds.getMaximum(1); }
+        { return m_bounds.maxy; }
 
     /// Get maximum value of extent of Y coordinate.
     double minY() const
-        { return m_bounds.getMinimum(1); }
+        { return m_bounds.miny; }
 
     /// Get minimum value of extent of Z coordinate.
     double maxZ() const
-        { return m_bounds.getMaximum(2); }
+        { return m_bounds.maxz; }
 
     /// Get maximum value of extent of Z coordinate.
     double minZ() const
-       { return m_bounds.getMinimum(2); }
-
-<<<<<<< HEAD
-    const Bounds<double>& bounds() const
+       { return m_bounds.minz; }
+
+    const BOX3D& getBounds() const
         { return m_bounds; }
-    void setBounds(const Bounds<double>& bounds)
-         { m_bounds = bounds; }
-=======
-    const BOX3D& getBounds() const
-    {
-        return m_bounds;
-    }
     void setBounds(const BOX3D& bounds)
-    {
-        m_bounds = bounds;
-    }
->>>>>>> 6b5d9eee
+        { m_bounds = bounds; }
 
     bool hasTime() const
     {
@@ -387,21 +377,9 @@
     std::array<double, 3> m_scales;
     std::array<double, 3> m_offsets;
     bool m_isCompressed;
-<<<<<<< HEAD
     uint64_t m_eVlrOffset;
     uint32_t m_eVlrCount;
-    Bounds<double> m_bounds;
-=======
-    uint32_t m_headerPadding;
-    uint16_t m_dataRecordLength;
-    PointFormat m_pointFormat;
-
     BOX3D m_bounds;
-
-    VLRList m_vlrList;
-
-    SpatialReference m_spatialReference;
->>>>>>> 6b5d9eee
     std::string m_compressionInfo;
 
     static void get(ILeStream& in, boost::uuids::uuid& uuid);
